--- conflicted
+++ resolved
@@ -119,14 +119,11 @@
 
 	gplog.Info("Gathering table state information")
 	metadataTables, dataTables := RetrieveAndProcessTables()
-<<<<<<< HEAD
-=======
 	dataTables, numExtOrForeignTables := GetBackupDataSet(dataTables)
 	if len(dataTables) == 0 {
 		gplog.Warn("No tables in backup set contain data. Performing metadata-only backup instead.")
 		backupReport.MetadataOnly = true
 	}
->>>>>>> 76830c67
 	// This must be a full backup with --leaf-parition-data to query for incremental metadata
 	if !(MustGetFlagBool(options.METADATA_ONLY) || MustGetFlagBool(options.DATA_ONLY)) && MustGetFlagBool(options.LEAF_PARTITION_DATA) {
 		backupIncrementalMetadata()
