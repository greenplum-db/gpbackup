package backup

/*
 * This file contains structs and functions related to backing up data on the segments.
 */

import (
	"errors"
	"fmt"
	"strings"
	"sync"
	"sync/atomic"
	"time"

	"github.com/greenplum-db/gp-common-go-libs/dbconn"
	"github.com/greenplum-db/gp-common-go-libs/gplog"
	"github.com/greenplum-db/gpbackup/options"
	"github.com/greenplum-db/gpbackup/utils"
	"github.com/jackc/pgconn"
	"gopkg.in/cheggaaa/pb.v1"
)

var (
	tableDelim = ","
)

func ConstructTableAttributesList(columnDefs []ColumnDefinition) string {
	names := make([]string, 0)
	for _, col := range columnDefs {
		names = append(names, col.Name)
	}
	if len(names) > 0 {
		return fmt.Sprintf("(%s)", strings.Join(names, ","))
	}
	return ""
}

func AddTableDataEntriesToTOC(tables []Table, rowsCopiedMaps []map[uint32]int64) {
	for _, table := range tables {
		if !table.SkipDataBackup() {
			var rowsCopied int64
			for _, rowsCopiedMap := range rowsCopiedMaps {
				if val, ok := rowsCopiedMap[table.Oid]; ok {
					rowsCopied = val
					break
				}
			}
			attributes := ConstructTableAttributesList(table.ColumnDefs)
			globalTOC.AddMasterDataEntry(table.Schema, table.Name, table.Oid, attributes, rowsCopied, table.PartitionLevelInfo.RootName)
		}
	}
}

type BackupProgressCounters struct {
	NumRegTables   int64
	TotalRegTables int64
	ProgressBar    utils.ProgressBar
}

func CopyTableOut(connectionPool *dbconn.DBConn, table Table, destinationToWrite string, connNum int) (int64, error) {
	checkPipeExistsCommand := ""
	customPipeThroughCommand := utils.GetPipeThroughProgram().OutputCommand
	sendToDestinationCommand := ">"
	if MustGetFlagBool(options.SINGLE_DATA_FILE) {
		/*
		 * The segment TOC files are always written to the segment data directory for
		 * performance reasons, in case the user-specified directory is on a mounted
		 * drive.  It will be copied to a user-specified directory, if any, once all
		 * of the data is backed up.
		 */
		checkPipeExistsCommand = fmt.Sprintf("(test -p \"%s\" || (echo \"Pipe not found %s\">&2; exit 1)) && ", destinationToWrite, destinationToWrite)
		customPipeThroughCommand = "cat -"
	} else if MustGetFlagString(options.PLUGIN_CONFIG) != "" {
		sendToDestinationCommand = fmt.Sprintf("| %s backup_data %s", pluginConfig.ExecutablePath, pluginConfig.ConfigPath)
	}

	copyCommand := fmt.Sprintf("PROGRAM '%s%s %s %s'", checkPipeExistsCommand, customPipeThroughCommand, sendToDestinationCommand, destinationToWrite)

	query := fmt.Sprintf("COPY %s TO %s WITH CSV DELIMITER '%s' ON SEGMENT IGNORE EXTERNAL PARTITIONS;", table.FQN(), copyCommand, tableDelim)
	gplog.Verbose("Worker %d: %s", connNum, query)
	result, err := connectionPool.Exec(query, connNum)
	if err != nil {
		return 0, err
	}
	numRows, _ := result.RowsAffected()
	return numRows, nil
}

func BackupSingleTableData(table Table, rowsCopiedMap map[uint32]int64, counters *BackupProgressCounters, whichConn int) error {
	logMessage := fmt.Sprintf("Worker %d: Writing data for table %s to file", whichConn, table.FQN())
	// Avoid race condition by incrementing counters in call to sprintf
	tableCount := fmt.Sprintf(" (table %d of %d)", atomic.AddInt64(&counters.NumRegTables, 1), counters.TotalRegTables)
	if gplog.GetVerbosity() > gplog.LOGINFO {
		// No progress bar at this log level, so we note table count here
		gplog.Verbose(logMessage + tableCount)
	} else {
		gplog.Verbose(logMessage)
	}

	destinationToWrite := ""
	if MustGetFlagBool(options.SINGLE_DATA_FILE) {
		destinationToWrite = fmt.Sprintf("%s_%d", globalFPInfo.GetSegmentPipePathForCopyCommand(), table.Oid)
	} else {
		destinationToWrite = globalFPInfo.GetTableBackupFilePathForCopyCommand(table.Oid, utils.GetPipeThroughProgram().Extension, false)
	}
	rowsCopied, err := CopyTableOut(connectionPool, table, destinationToWrite, whichConn)
	if err != nil {
		return err
	}
	rowsCopiedMap[table.Oid] = rowsCopied
	counters.ProgressBar.Increment()
	return nil
}

<<<<<<< HEAD
/*
* Iterate through tables, backup data from each table in set.
* If supported by the database, a synchronized database snapshot is used to sync 
* all parallel workers' view of the database and ensure data consistency across workers.
* In each worker, we try to acquire a ACCESS SHARE lock on each table in NOWAIT mode, 
* to avoid potential deadlocks with queued DDL operations that requested ACCESS EXCLUSIVE 
* locks on the same tables (for eg concurrent ALTER TABLE operations). If worker is unable to 
* acquire a lock, defer table to worker 0, which holds all ACCESS SHARE locks for the backup set.
* If synchronized snapshot is not supported and worker is unable to acquire a lock, the
* worker must be terminated because the session no longer has a valid distributed snapshot
*
* FIXME: Simplify backupDataForAllTables by having one function for snapshot workflow and
* another without, then extract common portions into their own functions.
*/
func backupDataForAllTables(tables []Table) []map[uint32]int64 {
=======
// backupDataForAllTablesCopyQueue does not backup tables in parallel. This is
// specifically for single-data-file. While tables backed up one at a time, it
// is possible to save a significant amount of time by queuing up the next
// table to copy. Worker 0 does not have tables pre-assigned to it. The copy
// queue uses worker 0 a special deferred worker in the event that the other
// workers encounter locking issues. Worker 0 already has all locks on the
// tables so it will not run into locking issues.
func backupDataForAllTablesCopyQueue(tables []Table) []map[uint32]int64 {
>>>>>>> a177c3ae
	counters := BackupProgressCounters{NumRegTables: 0, TotalRegTables: int64(len(tables))}
	counters.ProgressBar = utils.NewProgressBar(int(counters.TotalRegTables), "Tables backed up: ", utils.PB_INFO)
	counters.ProgressBar.Start()
	rowsCopiedMaps := make([]map[uint32]int64, connectionPool.NumConns)
	/*
	 * We break when an interrupt is received and rely on
	 * TerminateHangingCopySessions to kill any COPY statements
	 * in progress if they don't finish on their own.
	 */
	tasks := make(chan Table, len(tables))
	var oidMap sync.Map
	var workerPool sync.WaitGroup
	var copyErr error
	// Record and track tables in a hashmap of oids and table states (preloaded with value Unknown).
	// The tables are loaded into the tasks channel for the subsequent goroutines to work on.
	for _, table := range tables {
		oidMap.Store(table.Oid, Unknown)
		tasks <- table
	}

/*
* Worker 0 is a special database connection that
* 	1) Exports the database snapshot if the feature is supported 
* 	2) Does not have tables pre-assigned to it.
* 	3) Processes tables only in the event that the other workers encounter locking issues.
* Worker 0 already has all locks on the tables so it will not run into locking issues.
*/
	rowsCopiedMaps[0] = make(map[uint32]int64)
	for connNum := 1; connNum < connectionPool.NumConns; connNum++ {
		rowsCopiedMaps[connNum] = make(map[uint32]int64)
		workerPool.Add(1)
		go func(whichConn int) {
			defer workerPool.Done()
			/* If the --leaf-partition-data flag is not set, the parent and all leaf
			 * partition data are treated as a single table and will be assigned to a single worker.
			 * Large partition hierarchies result in a large number of locks being held until the
			 * transaction commits and the locks are released.
			 */
			for table := range tasks {
				if wasTerminated || copyErr != nil {
					counters.ProgressBar.(*pb.ProgressBar).NotPrint = true
					return
				}
<<<<<<< HEAD
				if backupSnapshot != "" && connectionPool.Tx[whichConn] == nil {
					err := SetSynchronizedSnapshot(connectionPool, whichConn, backupSnapshot)
					if err != nil {
						gplog.FatalOnError(err)
					}
				}
=======

>>>>>>> a177c3ae
				// If a random external SQL command had queued an AccessExclusiveLock acquisition request
				// against this next table, the --job worker thread would deadlock on the COPY attempt.
				// To prevent gpbackup from hanging, we attempt to acquire an AccessShareLock on the
				// relation with the NOWAIT option before we run COPY. If the LOCK TABLE NOWAIT call
				// fails, we catch the error and defer the table to the main worker thread, worker 0.
				// Afterwards, we break early and terminate the worker since its transaction is now in an
				// aborted state. We do not need to do this with the main worker thread because it has
				// already acquired AccessShareLocks on all tables before the metadata dumping part.
				err := LockTableNoWait(table, whichConn)
				if err != nil {
					if pgErr, ok := err.(*pgconn.PgError); ok && pgErr.Code != PG_LOCK_NOT_AVAILABLE {
						copyErr = err
						oidMap.Store(table.Oid, Deferred)
						err = connectionPool.Rollback(whichConn)
						if err != nil {
							gplog.Warn("Worker %d: %s", whichConn, err)
						}
						continue
					}
					if gplog.GetVerbosity() < gplog.LOGVERBOSE {
						// Add a newline to interrupt the progress bar so that
						// the following WARN message is nicely outputted.
						fmt.Printf("\n")
					}
					gplog.Warn("Worker %d could not acquire AccessShareLock for table %s.",	whichConn, table.FQN())
					logTableLocks(table, whichConn)
					// rollback transaction and defer table
					err = connectionPool.Rollback(whichConn)
					if err != nil {
						gplog.Warn("Worker %d: %s", whichConn, err)
					}
					oidMap.Store(table.Oid, Deferred)
					// If have backup snapshot, continue to next table, else terminate worker.
					if backupSnapshot != "" {
						continue
					} else {
						gplog.Warn("Terminating worker %d and deferring table %s to main worker thread.", whichConn, table.FQN())
						break
					}
				}
				err = BackupSingleTableData(table, rowsCopiedMaps[whichConn], &counters, whichConn)
				if err != nil {
					copyErr = err
					break
				} else {
					oidMap.Store(table.Oid, Complete)
				}
				if backupSnapshot != "" {
					err = connectionPool.Commit(whichConn)
					if err != nil {
						gplog.Warn("Worker %d: %s", whichConn, err)
					}
				}
			}
		}(connNum)
	}
	// Special goroutine to handle deferred tables
	// Handle all tables deferred by the deadlock detection. This can only be
	// done with the main worker thread, worker 0, because it has
	// AccessShareLocks on all the tables already.
	deferredWorkerDone := make(chan bool)
	go func() {
		for _, table := range tables {
			for {
				state, _ := oidMap.Load(table.Oid)
				if state.(int) == Unknown {
					time.Sleep(time.Millisecond * 50)
				} else if state.(int) == Deferred {
					err := BackupSingleTableData(table, rowsCopiedMaps[0], &counters, 0)
					if err != nil {
						copyErr = err
					}
					oidMap.Store(table.Oid, Complete)
					break
				} else if state.(int) == Complete {
					break
				} else {
					gplog.Fatal(errors.New("Encountered unknown table state"), "")
				}
			}
		}
		deferredWorkerDone <- true
	}()
	close(tasks)
	workerPool.Wait()
	// If not using synchronized snapshots,
	// check if all workers were terminated due to lock issues.
	if backupSnapshot == "" {
		allWorkersTerminatedLogged := false
		for _, table := range tables {
			if wasTerminated || copyErr != nil {
				counters.ProgressBar.(*pb.ProgressBar).NotPrint = true
				break
			}
<<<<<<< HEAD
			state, _ := oidMap.Load(table.Oid)
			if state == Unknown {
				if !allWorkersTerminatedLogged {
					gplog.Warn("All workers terminated due to lock issues. Falling back to single main worker.")
					allWorkersTerminatedLogged = true
=======
			oidMap.Store(table.Oid, Deferred)
		}
	}
	// Main goroutine waits for deferred worker 0 by waiting on this channel
	<-deferredWorkerDone

	agentErr := utils.CheckAgentErrorsOnSegments(globalCluster, globalFPInfo)

	if copyErr != nil && agentErr != nil {
		gplog.Error(agentErr.Error())
		gplog.Fatal(copyErr, "")
	} else if copyErr != nil {
		gplog.Fatal(copyErr, "")
	} else if agentErr != nil {
		gplog.Fatal(agentErr, "")
	}

	counters.ProgressBar.Finish()
	return rowsCopiedMaps
}

func backupDataForAllTables(tables []Table) []map[uint32]int64 {
	counters := BackupProgressCounters{NumRegTables: 0, TotalRegTables: int64(len(tables))}
	counters.ProgressBar = utils.NewProgressBar(int(counters.TotalRegTables), "Tables backed up: ", utils.PB_INFO)
	counters.ProgressBar.Start()
	rowsCopiedMaps := make([]map[uint32]int64, connectionPool.NumConns)
	/*
	 * We break when an interrupt is received and rely on
	 * TerminateHangingCopySessions to kill any COPY statements
	 * in progress if they don't finish on their own.
	 */
	tasks := make(chan Table, len(tables))
	deferredTables := []Table{}
	deferredTablesMutex := &sync.Mutex{}
	var workerPool sync.WaitGroup
	var copyErr error
	for connNum := 0; connNum < connectionPool.NumConns; connNum++ {
		rowsCopiedMaps[connNum] = make(map[uint32]int64)
		workerPool.Add(1)
		go func(whichConn int) {
			defer workerPool.Done()
			for table := range tasks {
				if wasTerminated || copyErr != nil {
					counters.ProgressBar.(*pb.ProgressBar).NotPrint = true
					return
				}

				// If a random external SQL command had queued an AccessExclusiveLock acquisition request
				// against this next table, the --job worker thread would deadlock on the COPY attempt.
				// To prevent gpbackup from hanging, we attempt to acquire an AccessShareLock on the
				// relation with the NOWAIT option before we run COPY. If the LOCK TABLE NOWAIT call
				// fails, we catch the error and defer the table to the main worker thread, worker 0.
				// Afterwards, we break early and terminate the worker since its transaction is now in an
				// aborted state. We do not need to do this with the main worker thread because it has
				// already acquired AccessShareLocks on all tables before the metadata dumping part.
				if whichConn != 0 {
					err := LockTableNoWait(table, whichConn)
					if err != nil {
						if pgErr, ok := err.(*pgconn.PgError); ok && pgErr.Code != PG_LOCK_NOT_AVAILABLE {
							copyErr = err
							continue
						}

						if gplog.GetVerbosity() < gplog.LOGVERBOSE {
							// Add a newline to interrupt the progress bar so that
							// the following WARN message is nicely outputted.
							fmt.Printf("\n")
						}
						// Log locks held on the table
						logTableLocks(table, whichConn)
						// Defer table to main worker thread
						deferredTablesMutex.Lock()
						deferredTables = append(deferredTables, table)
						deferredTablesMutex.Unlock()

						// Rollback transaction since it's in an aborted state
						connectionPool.MustRollback(whichConn)

						// Worker no longer has a valid distributed transaction snapshot
						break
					}
				}

				err := BackupSingleTableData(table, rowsCopiedMaps[whichConn], &counters, whichConn)
				if err != nil {
					copyErr = err
>>>>>>> a177c3ae
				}
				oidMap.Store(table.Oid, Deferred)
			}
		}
	}

	// Main goroutine waits for deferred worker 0 by waiting on this channel
	<-deferredWorkerDone
	agentErr := utils.CheckAgentErrorsOnSegments(globalCluster, globalFPInfo)
	if copyErr != nil && agentErr != nil {
		gplog.Error(agentErr.Error())
		gplog.Fatal(copyErr, "")
	} else if copyErr != nil {
		gplog.Fatal(copyErr, "")
	} else if agentErr != nil {
		gplog.Fatal(agentErr, "")
	}

	counters.ProgressBar.Finish()
	return rowsCopiedMaps
}

func printDataBackupWarnings(numExtTables int64) {
	if numExtTables > 0 {
		gplog.Info("Skipped data backup of %d external/foreign table(s).", numExtTables)
		gplog.Info("See %s for a complete list of skipped tables.", gplog.GetLogFilePath())
	}
}

// Remove external/foreign tables from the data backup set
func GetBackupDataSet(tables []Table) ([]Table, int64) {
	var backupDataSet []Table
	var numExtOrForeignTables int64

	if !backupReport.MetadataOnly {
		for _, table := range tables {
			if !table.SkipDataBackup() {
				backupDataSet = append(backupDataSet, table)
			} else {
				gplog.Verbose("Skipping data backup of table %s because it is either an external or foreign table.", table.FQN())
				numExtOrForeignTables++
			}
		}
	}
	return backupDataSet, numExtOrForeignTables
}

// Acquire AccessShareLock on a table with NOWAIT option. If we are unable to acquire
// the lock, the call will fail instead of block. Return the failure for handling.
func LockTableNoWait(dataTable Table, connNum int) error {
	var lockMode string
	if connectionPool.Version.AtLeast("6.21.0") {
		lockMode = `IN ACCESS SHARE MODE NOWAIT MASTER ONLY`
	} else {
		lockMode = `IN ACCESS SHARE MODE NOWAIT`
	}
	query := fmt.Sprintf("LOCK TABLE %s %s;", dataTable.FQN(), lockMode)
	gplog.Verbose("Worker %d: %s", connNum, query)
	_, err := connectionPool.Exec(query, connNum)
	if err != nil {
		return err
	}
	return nil
}<|MERGE_RESOLUTION|>--- conflicted
+++ resolved
@@ -112,32 +112,21 @@
 	return nil
 }
 
-<<<<<<< HEAD
 /*
 * Iterate through tables, backup data from each table in set.
-* If supported by the database, a synchronized database snapshot is used to sync 
+* If supported by the database, a synchronized database snapshot is used to sync
 * all parallel workers' view of the database and ensure data consistency across workers.
-* In each worker, we try to acquire a ACCESS SHARE lock on each table in NOWAIT mode, 
-* to avoid potential deadlocks with queued DDL operations that requested ACCESS EXCLUSIVE 
-* locks on the same tables (for eg concurrent ALTER TABLE operations). If worker is unable to 
+* In each worker, we try to acquire a ACCESS SHARE lock on each table in NOWAIT mode,
+* to avoid potential deadlocks with queued DDL operations that requested ACCESS EXCLUSIVE
+* locks on the same tables (for eg concurrent ALTER TABLE operations). If worker is unable to
 * acquire a lock, defer table to worker 0, which holds all ACCESS SHARE locks for the backup set.
 * If synchronized snapshot is not supported and worker is unable to acquire a lock, the
 * worker must be terminated because the session no longer has a valid distributed snapshot
 *
 * FIXME: Simplify backupDataForAllTables by having one function for snapshot workflow and
 * another without, then extract common portions into their own functions.
-*/
+ */
 func backupDataForAllTables(tables []Table) []map[uint32]int64 {
-=======
-// backupDataForAllTablesCopyQueue does not backup tables in parallel. This is
-// specifically for single-data-file. While tables backed up one at a time, it
-// is possible to save a significant amount of time by queuing up the next
-// table to copy. Worker 0 does not have tables pre-assigned to it. The copy
-// queue uses worker 0 a special deferred worker in the event that the other
-// workers encounter locking issues. Worker 0 already has all locks on the
-// tables so it will not run into locking issues.
-func backupDataForAllTablesCopyQueue(tables []Table) []map[uint32]int64 {
->>>>>>> a177c3ae
 	counters := BackupProgressCounters{NumRegTables: 0, TotalRegTables: int64(len(tables))}
 	counters.ProgressBar = utils.NewProgressBar(int(counters.TotalRegTables), "Tables backed up: ", utils.PB_INFO)
 	counters.ProgressBar.Start()
@@ -158,13 +147,13 @@
 		tasks <- table
 	}
 
-/*
-* Worker 0 is a special database connection that
-* 	1) Exports the database snapshot if the feature is supported 
-* 	2) Does not have tables pre-assigned to it.
-* 	3) Processes tables only in the event that the other workers encounter locking issues.
-* Worker 0 already has all locks on the tables so it will not run into locking issues.
-*/
+	/*
+	 * Worker 0 is a special database connection that
+	 * 	1) Exports the database snapshot if the feature is supported
+	 * 	2) Does not have tables pre-assigned to it.
+	 * 	3) Processes tables only in the event that the other workers encounter locking issues.
+	 * Worker 0 already has all locks on the tables so it will not run into locking issues.
+	 */
 	rowsCopiedMaps[0] = make(map[uint32]int64)
 	for connNum := 1; connNum < connectionPool.NumConns; connNum++ {
 		rowsCopiedMaps[connNum] = make(map[uint32]int64)
@@ -181,16 +170,12 @@
 					counters.ProgressBar.(*pb.ProgressBar).NotPrint = true
 					return
 				}
-<<<<<<< HEAD
 				if backupSnapshot != "" && connectionPool.Tx[whichConn] == nil {
 					err := SetSynchronizedSnapshot(connectionPool, whichConn, backupSnapshot)
 					if err != nil {
 						gplog.FatalOnError(err)
 					}
 				}
-=======
-
->>>>>>> a177c3ae
 				// If a random external SQL command had queued an AccessExclusiveLock acquisition request
 				// against this next table, the --job worker thread would deadlock on the COPY attempt.
 				// To prevent gpbackup from hanging, we attempt to acquire an AccessShareLock on the
@@ -215,7 +200,7 @@
 						// the following WARN message is nicely outputted.
 						fmt.Printf("\n")
 					}
-					gplog.Warn("Worker %d could not acquire AccessShareLock for table %s.",	whichConn, table.FQN())
+					gplog.Warn("Worker %d could not acquire AccessShareLock for table %s.", whichConn, table.FQN())
 					logTableLocks(table, whichConn)
 					// rollback transaction and defer table
 					err = connectionPool.Rollback(whichConn)
@@ -285,100 +270,11 @@
 				counters.ProgressBar.(*pb.ProgressBar).NotPrint = true
 				break
 			}
-<<<<<<< HEAD
 			state, _ := oidMap.Load(table.Oid)
 			if state == Unknown {
 				if !allWorkersTerminatedLogged {
 					gplog.Warn("All workers terminated due to lock issues. Falling back to single main worker.")
 					allWorkersTerminatedLogged = true
-=======
-			oidMap.Store(table.Oid, Deferred)
-		}
-	}
-	// Main goroutine waits for deferred worker 0 by waiting on this channel
-	<-deferredWorkerDone
-
-	agentErr := utils.CheckAgentErrorsOnSegments(globalCluster, globalFPInfo)
-
-	if copyErr != nil && agentErr != nil {
-		gplog.Error(agentErr.Error())
-		gplog.Fatal(copyErr, "")
-	} else if copyErr != nil {
-		gplog.Fatal(copyErr, "")
-	} else if agentErr != nil {
-		gplog.Fatal(agentErr, "")
-	}
-
-	counters.ProgressBar.Finish()
-	return rowsCopiedMaps
-}
-
-func backupDataForAllTables(tables []Table) []map[uint32]int64 {
-	counters := BackupProgressCounters{NumRegTables: 0, TotalRegTables: int64(len(tables))}
-	counters.ProgressBar = utils.NewProgressBar(int(counters.TotalRegTables), "Tables backed up: ", utils.PB_INFO)
-	counters.ProgressBar.Start()
-	rowsCopiedMaps := make([]map[uint32]int64, connectionPool.NumConns)
-	/*
-	 * We break when an interrupt is received and rely on
-	 * TerminateHangingCopySessions to kill any COPY statements
-	 * in progress if they don't finish on their own.
-	 */
-	tasks := make(chan Table, len(tables))
-	deferredTables := []Table{}
-	deferredTablesMutex := &sync.Mutex{}
-	var workerPool sync.WaitGroup
-	var copyErr error
-	for connNum := 0; connNum < connectionPool.NumConns; connNum++ {
-		rowsCopiedMaps[connNum] = make(map[uint32]int64)
-		workerPool.Add(1)
-		go func(whichConn int) {
-			defer workerPool.Done()
-			for table := range tasks {
-				if wasTerminated || copyErr != nil {
-					counters.ProgressBar.(*pb.ProgressBar).NotPrint = true
-					return
-				}
-
-				// If a random external SQL command had queued an AccessExclusiveLock acquisition request
-				// against this next table, the --job worker thread would deadlock on the COPY attempt.
-				// To prevent gpbackup from hanging, we attempt to acquire an AccessShareLock on the
-				// relation with the NOWAIT option before we run COPY. If the LOCK TABLE NOWAIT call
-				// fails, we catch the error and defer the table to the main worker thread, worker 0.
-				// Afterwards, we break early and terminate the worker since its transaction is now in an
-				// aborted state. We do not need to do this with the main worker thread because it has
-				// already acquired AccessShareLocks on all tables before the metadata dumping part.
-				if whichConn != 0 {
-					err := LockTableNoWait(table, whichConn)
-					if err != nil {
-						if pgErr, ok := err.(*pgconn.PgError); ok && pgErr.Code != PG_LOCK_NOT_AVAILABLE {
-							copyErr = err
-							continue
-						}
-
-						if gplog.GetVerbosity() < gplog.LOGVERBOSE {
-							// Add a newline to interrupt the progress bar so that
-							// the following WARN message is nicely outputted.
-							fmt.Printf("\n")
-						}
-						// Log locks held on the table
-						logTableLocks(table, whichConn)
-						// Defer table to main worker thread
-						deferredTablesMutex.Lock()
-						deferredTables = append(deferredTables, table)
-						deferredTablesMutex.Unlock()
-
-						// Rollback transaction since it's in an aborted state
-						connectionPool.MustRollback(whichConn)
-
-						// Worker no longer has a valid distributed transaction snapshot
-						break
-					}
-				}
-
-				err := BackupSingleTableData(table, rowsCopiedMaps[whichConn], &counters, whichConn)
-				if err != nil {
-					copyErr = err
->>>>>>> a177c3ae
 				}
 				oidMap.Store(table.Oid, Deferred)
 			}
